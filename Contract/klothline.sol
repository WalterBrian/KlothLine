// SPDX-License-Identifier: MIT  

pragma solidity >=0.7.0 <0.9.0;

<<<<<<< HEAD
/** 
 * @title Klothline Smart Contract
 * @dev This contract represents a smart contract for managing a clothing line store.
 * It allows the owner to add, update, and remove products, and customers can purchase products.
 * @notice This smart contract is based on the MIT license.
 */
contract klothline{
=======
contract Klothline {
>>>>>>> 7c891197
    uint internal productsLength = 0;
    address payable public owner;
    
    enum KlothType { None, Pants, Shirts, Dresses, Skirts, Shorts, Shoes, Headwear }

<<<<<<< HEAD
    /** 
     * @dev Struct representing a product in the store.
     * @param klothtype The type of clothing (enum KlothType).
     * @param image The URL of the product image.
     * @param name The name of the product.
     * @param size The size of the product.
     * @param price The price of the product.
     * @param quantity The quantity of the product (not used in addproduct).
     * @param stock The available stock of the product.
     */
    struct product{
        KlothType klothtype;
=======
    struct Product {
        KlothType klothType;
>>>>>>> 7c891197
        string image;
        string name;
        string size; 
        uint price;
        uint stock;
        uint quantity;
    }
<<<<<<< HEAD

    /** 
     * @dev Mapping to store the products, indexed by their unique IDs.
     */
    mapping (uint => product) internal products;
=======
    
    mapping (uint => Product) internal products;

    event ProductAdded(
        uint indexed productId,
        KlothType klothType,
        string image,
        string name,
        string size,
        uint price,
        uint stock
    );

    event ProductPurchased(
        address indexed buyer,
        uint indexed productId,
        uint quantity,
        uint totalPrice
    );
>>>>>>> 7c891197

    /** 
     * @dev Contract constructor. Sets the contract owner to the deployer's address.
     */
    constructor() payable {
        owner = payable(msg.sender);
    }

<<<<<<< HEAD
    /** 
     * @dev Modifier that allows only the contract owner to perform certain functions.
     */
=======
>>>>>>> 7c891197
    modifier onlyOwner {
        require(owner == msg.sender, "Only owner can perform this");
        _;
    }

<<<<<<< HEAD
    /** 
     * @dev Adds a new product to the store.
     * @param _klothtype The type of clothing (enum KlothType).
     * @param _image The URL of the product image.
     * @param _name The name of the product.
     * @param _size The size of the product.
     * @param _price The price of the product.
     * @param _stock The available stock of the product.
     */
    function addproduct(
        KlothType _klothtype,
=======
    function addProduct(
        KlothType _klothType,
>>>>>>> 7c891197
        string memory _image,
        string memory _name,
        string memory _size,
        uint _price,
        uint _stock
    ) public onlyOwner {
<<<<<<< HEAD
        require(bytes(_image).length > 0, "Image is required");
        require(bytes(_name).length > 0, "Name is required");
        require(bytes(_size).length > 0, "Size is required");
        require(_price > 0, "Price must be greater than 0");
        require(_stock > 0, "Stock must be greater than 0");

        uint _quantity = 0;
        products[productsLength] = product(
            _klothtype,
=======
        products[productsLength] = Product(
            _klothType,
            _image,
            _name,
            _size,
            _price,
            _stock,
            0
        );
        emit ProductAdded(
            productsLength,
            _klothType,
>>>>>>> 7c891197
            _image,
            _name,
            _size,
            _price,
            _stock
        );
        productsLength++;
<<<<<<< HEAD
    }

    /** 
     * @dev Updates the details of an existing product in the store.
     * @param _index The index of the product to be updated.
     * @param _image The new URL of the product image.
     * @param _name The new name of the product.
     * @param _size The new size of the product.
     * @param _price The new price of the product.
     * @param _stock The new available stock of the product.
     */
    function updateProduct(
        uint _index,
        string memory _image,
        string memory _name,
        string memory _size,
        uint _price,
        uint _stock
    ) public onlyOwner {
        require(_index < productsLength, "Invalid product index");
        require(bytes(_image).length > 0, "Image is required");
        require(bytes(_name).length > 0, "Name is required");
        require(bytes(_size).length > 0, "Size is required");
        require(_price > 0, "Price must be greater than 0");
        require(_stock > 0, "Stock must be greater than 0");
    
        products[_index].image = _image;
        products[_index].name = _name;
        products[_index].size = _size;
        products[_index].price = _price;
        products[_index].stock = _stock;
    }


    /** 
     * @dev Removes an existing product from the store.
     * @param _index The index of the product to be removed.
     */
    function removeProduct(uint _index) public onlyOwner {
        require(_index < productsLength, "Invalid product index");

        // Move the last product to the position of the one to be deleted
        products[_index] = products[productsLength - 1];

        // Delete the last element (the duplicate)
        delete products[productsLength - 1];

        // Decrement the productsLength to reflect the removal
        productsLength--;
    }


    /** 
     * @dev Returns the details of a product.
     * @param _index The index of the product to retrieve details.
     * @return The product details as a tuple (klothtype, image, name, size, price, quantity, stock).
     */
    function readProduct(uint _index) public view returns(KlothType, string memory, string memory, string memory, uint, uint, uint) {
=======
    }

    function getProduct(uint _index) public view returns(
        KlothType,
        string memory,
        string memory,
        string memory,
        uint,
        uint,
        uint
    ) {
        require(_index < productsLength, "Invalid product index");
>>>>>>> 7c891197
        return (
            products[_index].klothType,
            products[_index].image,
            products[_index].name,
            products[_index].size,
            products[_index].price,
            products[_index].stock,
            products[_index].quantity
        );
    }

<<<<<<< HEAD
    /** 
     * @dev Returns an array containing all the KlothType enum values.
     * @return An array of KlothType enum values.
     */
    function getklothtypes() public pure returns (KlothType[] memory) {
=======
    function getKlothTypes() public pure returns (KlothType[] memory) {
>>>>>>> 7c891197
        KlothType[] memory types = new KlothType[](7);
        types[0] = KlothType.Pants;
        types[1] = KlothType.Shirts;
        types[2] = KlothType.Dresses;
        types[3] = KlothType.Skirts;
        types[4] = KlothType.Shorts;
        types[5] = KlothType.Shoes;
        types[6] = KlothType.Headwear;
        return types;
    }

<<<<<<< HEAD
    /** 
     * @dev Allows customers to purchase a product from the store.
     * @param _index The index of the product to be purchased.
     */
    function purchaseproduct(uint _index)public payable{
        require(_index < productsLength, "Invalid product index");
        require(msg.value >= products[_index].price * products[_index].quantity, "Insufficient funds");
        require(products[_index].quantity >= products[_index].stock, "We are low on stock");
=======
    function purchaseProduct(uint _index, uint _quantity) public payable {
        require(_index < productsLength, "Invalid product index");
        require(_quantity > 0, "Quantity must be greater than 0");
        require(_quantity <= products[_index].stock, "Insufficient stock");
>>>>>>> 7c891197
        
        uint totalPrice = products[_index].price * _quantity;
        require(msg.value >= totalPrice, "Insufficient funds");

        // Transfer the payment to the shop owner's account
        owner.transfer(totalPrice);

        // Refund excess payment
        uint refundAmount = msg.value - totalPrice;
        if (refundAmount > 0) {
            payable(msg.sender).transfer(refundAmount);
        }

<<<<<<< HEAD
    /** 
     * @dev Returns the total number of products in the store.
     * @return The total number of products.
     */
    function getProductsLength() public view returns (uint) {
        return (productsLength);
=======
        // Update product quantity and stock
        products[_index].quantity += _quantity;
        products[_index].stock -= _quantity;

        emit ProductPurchased(msg.sender, _index, _quantity, totalPrice);
>>>>>>> 7c891197
    }

    function getProductsLength() public view returns (uint) {
        return productsLength;
    }
}<|MERGE_RESOLUTION|>--- conflicted
+++ resolved
@@ -2,39 +2,14 @@
 
 pragma solidity >=0.7.0 <0.9.0;
 
-<<<<<<< HEAD
-/** 
- * @title Klothline Smart Contract
- * @dev This contract represents a smart contract for managing a clothing line store.
- * It allows the owner to add, update, and remove products, and customers can purchase products.
- * @notice This smart contract is based on the MIT license.
- */
-contract klothline{
-=======
 contract Klothline {
->>>>>>> 7c891197
     uint internal productsLength = 0;
     address payable public owner;
     
     enum KlothType { None, Pants, Shirts, Dresses, Skirts, Shorts, Shoes, Headwear }
 
-<<<<<<< HEAD
-    /** 
-     * @dev Struct representing a product in the store.
-     * @param klothtype The type of clothing (enum KlothType).
-     * @param image The URL of the product image.
-     * @param name The name of the product.
-     * @param size The size of the product.
-     * @param price The price of the product.
-     * @param quantity The quantity of the product (not used in addproduct).
-     * @param stock The available stock of the product.
-     */
-    struct product{
-        KlothType klothtype;
-=======
     struct Product {
         KlothType klothType;
->>>>>>> 7c891197
         string image;
         string name;
         string size; 
@@ -42,13 +17,6 @@
         uint stock;
         uint quantity;
     }
-<<<<<<< HEAD
-
-    /** 
-     * @dev Mapping to store the products, indexed by their unique IDs.
-     */
-    mapping (uint => product) internal products;
-=======
     
     mapping (uint => Product) internal products;
 
@@ -68,59 +36,24 @@
         uint quantity,
         uint totalPrice
     );
->>>>>>> 7c891197
 
-    /** 
-     * @dev Contract constructor. Sets the contract owner to the deployer's address.
-     */
     constructor() payable {
         owner = payable(msg.sender);
     }
 
-<<<<<<< HEAD
-    /** 
-     * @dev Modifier that allows only the contract owner to perform certain functions.
-     */
-=======
->>>>>>> 7c891197
     modifier onlyOwner {
         require(owner == msg.sender, "Only owner can perform this");
         _;
     }
 
-<<<<<<< HEAD
-    /** 
-     * @dev Adds a new product to the store.
-     * @param _klothtype The type of clothing (enum KlothType).
-     * @param _image The URL of the product image.
-     * @param _name The name of the product.
-     * @param _size The size of the product.
-     * @param _price The price of the product.
-     * @param _stock The available stock of the product.
-     */
-    function addproduct(
-        KlothType _klothtype,
-=======
     function addProduct(
         KlothType _klothType,
->>>>>>> 7c891197
         string memory _image,
         string memory _name,
         string memory _size,
         uint _price,
         uint _stock
     ) public onlyOwner {
-<<<<<<< HEAD
-        require(bytes(_image).length > 0, "Image is required");
-        require(bytes(_name).length > 0, "Name is required");
-        require(bytes(_size).length > 0, "Size is required");
-        require(_price > 0, "Price must be greater than 0");
-        require(_stock > 0, "Stock must be greater than 0");
-
-        uint _quantity = 0;
-        products[productsLength] = product(
-            _klothtype,
-=======
         products[productsLength] = Product(
             _klothType,
             _image,
@@ -133,7 +66,6 @@
         emit ProductAdded(
             productsLength,
             _klothType,
->>>>>>> 7c891197
             _image,
             _name,
             _size,
@@ -141,66 +73,6 @@
             _stock
         );
         productsLength++;
-<<<<<<< HEAD
-    }
-
-    /** 
-     * @dev Updates the details of an existing product in the store.
-     * @param _index The index of the product to be updated.
-     * @param _image The new URL of the product image.
-     * @param _name The new name of the product.
-     * @param _size The new size of the product.
-     * @param _price The new price of the product.
-     * @param _stock The new available stock of the product.
-     */
-    function updateProduct(
-        uint _index,
-        string memory _image,
-        string memory _name,
-        string memory _size,
-        uint _price,
-        uint _stock
-    ) public onlyOwner {
-        require(_index < productsLength, "Invalid product index");
-        require(bytes(_image).length > 0, "Image is required");
-        require(bytes(_name).length > 0, "Name is required");
-        require(bytes(_size).length > 0, "Size is required");
-        require(_price > 0, "Price must be greater than 0");
-        require(_stock > 0, "Stock must be greater than 0");
-    
-        products[_index].image = _image;
-        products[_index].name = _name;
-        products[_index].size = _size;
-        products[_index].price = _price;
-        products[_index].stock = _stock;
-    }
-
-
-    /** 
-     * @dev Removes an existing product from the store.
-     * @param _index The index of the product to be removed.
-     */
-    function removeProduct(uint _index) public onlyOwner {
-        require(_index < productsLength, "Invalid product index");
-
-        // Move the last product to the position of the one to be deleted
-        products[_index] = products[productsLength - 1];
-
-        // Delete the last element (the duplicate)
-        delete products[productsLength - 1];
-
-        // Decrement the productsLength to reflect the removal
-        productsLength--;
-    }
-
-
-    /** 
-     * @dev Returns the details of a product.
-     * @param _index The index of the product to retrieve details.
-     * @return The product details as a tuple (klothtype, image, name, size, price, quantity, stock).
-     */
-    function readProduct(uint _index) public view returns(KlothType, string memory, string memory, string memory, uint, uint, uint) {
-=======
     }
 
     function getProduct(uint _index) public view returns(
@@ -213,7 +85,6 @@
         uint
     ) {
         require(_index < productsLength, "Invalid product index");
->>>>>>> 7c891197
         return (
             products[_index].klothType,
             products[_index].image,
@@ -225,15 +96,7 @@
         );
     }
 
-<<<<<<< HEAD
-    /** 
-     * @dev Returns an array containing all the KlothType enum values.
-     * @return An array of KlothType enum values.
-     */
-    function getklothtypes() public pure returns (KlothType[] memory) {
-=======
     function getKlothTypes() public pure returns (KlothType[] memory) {
->>>>>>> 7c891197
         KlothType[] memory types = new KlothType[](7);
         types[0] = KlothType.Pants;
         types[1] = KlothType.Shirts;
@@ -245,21 +108,10 @@
         return types;
     }
 
-<<<<<<< HEAD
-    /** 
-     * @dev Allows customers to purchase a product from the store.
-     * @param _index The index of the product to be purchased.
-     */
-    function purchaseproduct(uint _index)public payable{
-        require(_index < productsLength, "Invalid product index");
-        require(msg.value >= products[_index].price * products[_index].quantity, "Insufficient funds");
-        require(products[_index].quantity >= products[_index].stock, "We are low on stock");
-=======
     function purchaseProduct(uint _index, uint _quantity) public payable {
         require(_index < productsLength, "Invalid product index");
         require(_quantity > 0, "Quantity must be greater than 0");
         require(_quantity <= products[_index].stock, "Insufficient stock");
->>>>>>> 7c891197
         
         uint totalPrice = products[_index].price * _quantity;
         require(msg.value >= totalPrice, "Insufficient funds");
@@ -273,20 +125,11 @@
             payable(msg.sender).transfer(refundAmount);
         }
 
-<<<<<<< HEAD
-    /** 
-     * @dev Returns the total number of products in the store.
-     * @return The total number of products.
-     */
-    function getProductsLength() public view returns (uint) {
-        return (productsLength);
-=======
         // Update product quantity and stock
         products[_index].quantity += _quantity;
         products[_index].stock -= _quantity;
 
         emit ProductPurchased(msg.sender, _index, _quantity, totalPrice);
->>>>>>> 7c891197
     }
 
     function getProductsLength() public view returns (uint) {
